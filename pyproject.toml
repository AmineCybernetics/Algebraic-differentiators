--- conflicted
+++ resolved
@@ -4,11 +4,7 @@
 
 [project]
 name = "AlgDiff"
-<<<<<<< HEAD
-version = "2.1.1.2"
-=======
 version = "2.2"
->>>>>>> d299b470
 authors = [
   { name="Amine Othmane", email="amine.othmane@uni-saarland.de" },
 ]
